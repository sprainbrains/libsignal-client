#
# Copyright (C) 2021 Signal Messenger, LLC.
# SPDX-License-Identifier: AGPL-3.0-only
#

[package]
name = "signal-crypto"
version = "0.1.0"
authors = ["Jack Lloyd <jack@signal.org>"]
edition = "2018"

[dependencies]
aes = { version = "0.7.4", features = ["armv8", "ctr"] }
subtle = "2.3"
generic-array = "0.14"
ghash = { version = "0.4.2", features = ["armv8"] }
hmac = "0.9.0"
sha-1 = "0.9"
sha2 = "0.9"

<<<<<<< HEAD
[features]
nightly = []

[target.'cfg(all(target_arch = "aarch64", any(target_os = "linux")))'.dependencies]
libc = "0.2.93" # for getauxval

[target.'cfg(any(target_arch = "x86", target_arch = "x86_64"))'.dependencies]
aesni = { version = "0.10", features = ["nocheck"] }

=======
>>>>>>> 528aec7e
[dev-dependencies]
rand = "0.7.3"
serde = { version = "1.0", features = ["derive"] }
serde_json = "1.0"
hex = "0.4"
criterion = "0.3"

[[bench]]
name = "aes_gcm"
harness = false<|MERGE_RESOLUTION|>--- conflicted
+++ resolved
@@ -18,18 +18,6 @@
 sha-1 = "0.9"
 sha2 = "0.9"
 
-<<<<<<< HEAD
-[features]
-nightly = []
-
-[target.'cfg(all(target_arch = "aarch64", any(target_os = "linux")))'.dependencies]
-libc = "0.2.93" # for getauxval
-
-[target.'cfg(any(target_arch = "x86", target_arch = "x86_64"))'.dependencies]
-aesni = { version = "0.10", features = ["nocheck"] }
-
-=======
->>>>>>> 528aec7e
 [dev-dependencies]
 rand = "0.7.3"
 serde = { version = "1.0", features = ["derive"] }
