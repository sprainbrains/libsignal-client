//
// Copyright 2021 Signal Messenger, LLC.
// SPDX-License-Identifier: AGPL-3.0-only
//

<<<<<<< HEAD
#![cfg_attr(all(target_arch = "aarch64", feature = "nightly"), feature(stdsimd))]
#![cfg_attr(
    all(target_arch = "aarch64", feature = "nightly"),
    feature(aarch64_target_feature)
)]
=======
>>>>>>> 528aec7e
#![deny(clippy::unwrap_used)]

mod error;
mod hash;

mod aes_ctr;
mod aes_gcm;

pub use {
    aes_ctr::Aes256Ctr32,
    aes_gcm::{Aes256GcmDecryption, Aes256GcmEncryption},
    error::{Error, Result},
    hash::{CryptographicHash, CryptographicMac},
};<|MERGE_RESOLUTION|>--- conflicted
+++ resolved
@@ -3,14 +3,6 @@
 // SPDX-License-Identifier: AGPL-3.0-only
 //
 
-<<<<<<< HEAD
-#![cfg_attr(all(target_arch = "aarch64", feature = "nightly"), feature(stdsimd))]
-#![cfg_attr(
-    all(target_arch = "aarch64", feature = "nightly"),
-    feature(aarch64_target_feature)
-)]
-=======
->>>>>>> 528aec7e
 #![deny(clippy::unwrap_used)]
 
 mod error;
