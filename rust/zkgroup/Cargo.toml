#
# Copyright 2020-2022 Signal Messenger, LLC.
# SPDX-License-Identifier: AGPL-3.0-only
#

[package]
name = "zkgroup"
version = "0.9.0"
authors = ["Signal Messenger LLC"]
edition = "2021"
description = "A zero-knowledge group library"
license = "AGPL-3.0-only"

[dependencies]
poksho = { path = "../poksho" }
zkcredential = { path = "../zkcredential" }
signal-crypto = { path = "../crypto" }

bincode = "1.2.1"
serde = { version = "1.0.106", features = ["derive"] }
sha2 = "0.9.0"
hex = "0.4.0"
aead = "0.4.0"
aes-gcm-siv = "0.10.0"
displaydoc = "0.2"
lazy_static = "1.4.0"
subtle = "2.3"

# For generation
base64 = { version = "0.13.0", optional = true }
rand = { version = "0.7.3", optional = true }

[dependencies.curve25519-dalek]
features = ["serde"]
version = "3.0.0"
git = "https://github.com/signalapp/curve25519-dalek.git"
branch = "lizard2"

<<<<<<< HEAD
[features]
whisperfork = []

# Below is for benchmarking:
=======
>>>>>>> 86b2fcc4

[dev-dependencies]
# For benchmarking
criterion = "0.4"

[[bench]]
name = "zkgroup_benchmarks"
harness = false

[[bin]]
name = "generate_server_params"
required-features = ["base64", "rand"]

[[bin]]
name = "generate_generic_server_params"
required-features = ["base64", "rand"]<|MERGE_RESOLUTION|>--- conflicted
+++ resolved
@@ -36,13 +36,8 @@
 git = "https://github.com/signalapp/curve25519-dalek.git"
 branch = "lizard2"
 
-<<<<<<< HEAD
 [features]
 whisperfork = []
-
-# Below is for benchmarking:
-=======
->>>>>>> 86b2fcc4
 
 [dev-dependencies]
 # For benchmarking
